--- conflicted
+++ resolved
@@ -156,21 +156,20 @@
     it('should have correct dimensions', () => {
       expect(pressureReliefValve.width).toBe(40);
       expect(pressureReliefValve.height).toBe(40);
-    });
-
+      expect(pressureReliefValve.height).toBe(40);
+    });
+
+    it('should have 2 terminals (in, out)', () => {
     it('should have 2 terminals (in, out)', () => {
       expect(pressureReliefValve.terminals).toHaveLength(2);
       expect(pressureReliefValve.terminals[0].name).toBe('in');
       expect(pressureReliefValve.terminals[1].name).toBe('out');
+      expect(pressureReliefValve.terminals[1].name).toBe('out');
     });
 
     it('should render with spring and adjustment', () => {
       const svg = pressureReliefValve.render(0, 0);
-<<<<<<< HEAD
       expect(svg).toContain('<!-- Spring symbol');
-=======
-      expect(svg).toContain('Spring symbol');
->>>>>>> 8c0e2037
       expect(svg).toContain('<path'); // Flow path
     });
   });
@@ -182,6 +181,7 @@
 
     it('should have correct dimensions', () => {
       expect(pressureReducingValve.width).toBe(40);
+      expect(pressureReducingValve.height).toBe(40);
       expect(pressureReducingValve.height).toBe(40);
     });
 
@@ -193,13 +193,8 @@
 
     it('should render with spring and pilot line', () => {
       const svg = pressureReducingValve.render(0, 0);
-<<<<<<< HEAD
       expect(svg).toContain('<!-- Spring symbol');
       expect(svg).toContain('<path'); // Spring path
-=======
-      expect(svg).toContain('Spring symbol');
-      expect(svg).toContain('<path'); // Flow path
->>>>>>> 8c0e2037
     });
   });
 
@@ -220,13 +215,10 @@
     });
 
     it('should render diamond with adjustable orifice', () => {
+    it('should render diamond with adjustable orifice', () => {
       const svg = flowControlHydraulic.render(0, 0);
       expect(svg).toContain('<polygon'); // Diamond body
-<<<<<<< HEAD
       expect(svg).toContain('<line'); // Variable orifice
-=======
-      expect(svg).toContain('<polygon'); // Adjustable arrow
->>>>>>> 8c0e2037
     });
   });
 
@@ -237,6 +229,7 @@
 
     it('should have correct dimensions', () => {
       expect(checkValveHydraulic.width).toBe(40);
+      expect(checkValveHydraulic.height).toBe(40);
       expect(checkValveHydraulic.height).toBe(40);
     });
 
@@ -247,8 +240,10 @@
     });
 
     it('should render with ball and seat', () => {
+    it('should render with ball and seat', () => {
       const svg = checkValveHydraulic.render(0, 0);
       expect(svg).toContain('<circle');
+      expect(svg).toContain('<polygon'); // Check valve triangle
       expect(svg).toContain('<polygon'); // Check valve triangle
     });
   });
